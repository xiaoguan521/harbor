#!/usr/bin/python
# -*- coding: utf-8 -*-
from __future__ import print_function, unicode_literals # We require Python 2.6 or later
from string import Template
import random
import os
import sys
import string
import argparse
import subprocess
import shutil
from io import open

if sys.version_info[:3][0] == 2:
    import ConfigParser as ConfigParser
    import StringIO as StringIO

if sys.version_info[:3][0] == 3:
    import configparser as ConfigParser
    import io as StringIO

DATA_VOL = "/data"

def validate(conf, args): 
    if args.ha_mode:
        db_host = rcp.get("configuration", "db_host")
        if db_host == "mysql":
            raise Exception("Error: In HA mode, db_host in harbor.cfg needs to point to an external DB address.")
        registry_storage_provider_name = rcp.get("configuration",
                                                 "registry_storage_provider_name").strip()
        if registry_storage_provider_name == "filesystem" and not args.yes:
            msg = 'Is the Harbor Docker Registry configured to use shared storage (e.g. NFS, Ceph etc.)? [yes/no]:'
            if raw_input(msg).lower() != "yes":
                raise Exception("Error: In HA mode, shared storage configuration for Docker Registry in harbor.cfg is required. Refer to HA installation guide for details.")
        redis_url = rcp.get("configuration", "redis_url")
        if redis_url is None or len(redis_url) < 1:
            raise Exception("Error: In HA mode, redis_url in harbor.cfg needs to point to a Redis cluster.")
        if args.notary_mode:
            raise Exception("Error: HA mode doesn't support Notary currently")
        if args.clair_mode:
            clair_db_host = rcp.get("configuration", "clair_db_host")
            if "postgres" == clair_db_host:
                raise Exception("Error: In HA mode, clair_db_host in harbor.cfg needs to point to an external Postgres DB address.")

        cert_path = rcp.get("configuration", "ssl_cert")
        cert_key_path = rcp.get("configuration", "ssl_cert_key")
        shared_cert_key = os.path.join(base_dir, "ha", os.path.basename(cert_key_path))
        shared_cert_path = os.path.join(base_dir, "ha", os.path.basename(cert_path))
        if os.path.isfile(shared_cert_key):
            shutil.copy2(shared_cert_key, cert_key_path)
        if os.path.isfile(shared_cert_path):
            shutil.copy2(shared_cert_path, cert_path)

    protocol = rcp.get("configuration", "ui_url_protocol")
    if protocol != "https" and args.notary_mode:
        raise Exception("Error: the protocol must be https when Harbor is deployed with Notary")
    if protocol == "https":
        if not rcp.has_option("configuration", "ssl_cert"):
            raise Exception("Error: The protocol is https but attribute ssl_cert is not set")
        cert_path = rcp.get("configuration", "ssl_cert")
        if not os.path.isfile(cert_path):
            raise Exception("Error: The path for certificate: %s is invalid" % cert_path)
        if not rcp.has_option("configuration", "ssl_cert_key"):
            raise Exception("Error: The protocol is https but attribute ssl_cert_key is not set")
        cert_key_path = rcp.get("configuration", "ssl_cert_key")
        if not os.path.isfile(cert_key_path):
            raise Exception("Error: The path for certificate key: %s is invalid" % cert_key_path)
    project_creation = rcp.get("configuration", "project_creation_restriction")

    if project_creation != "everyone" and project_creation != "adminonly":
        raise Exception("Error invalid value for project_creation_restriction: %s" % project_creation)
    
    valid_storage_drivers = ["filesystem", "azure", "gcs", "s3", "swift", "oss"]        
    storage_provider_name = rcp.get("configuration", "registry_storage_provider_name").strip()
    if storage_provider_name not in valid_storage_drivers:
        raise Exception("Error: storage driver %s is not supported, only the following ones are supported: %s" % (storage_provider_name, ",".join(valid_storage_drivers)))
        
    storage_provider_config = rcp.get("configuration", "registry_storage_provider_config").strip()
    if storage_provider_name != "filesystem":
        if storage_provider_config == "":
            raise Exception("Error: no provider configurations are provided for provider %s" % storage_provider_name)

#To meet security requirement
#By default it will change file mode to 0600, and make the owner of the file to 10000:10000
def mark_file(path, mode=0o600, uid=10000, gid=10000):
    os.chmod(path, mode)
    os.chown(path, uid, gid)

def prepare_ha(conf, args):
    #files under ha folder will have high prority
    protocol = rcp.get("configuration", "ui_url_protocol")
    if protocol == "https":
        #copy nginx certificate
        cert_path = rcp.get("configuration", "ssl_cert")
        cert_key_path = rcp.get("configuration", "ssl_cert_key")
        shared_cert_key = os.path.join(base_dir, "ha", os.path.basename(cert_key_path))
        shared_cert_path = os.path.join(base_dir, "ha", os.path.basename(cert_path))
        if os.path.isfile(shared_cert_key):
            shutil.copy2(shared_cert_key, cert_key_path)
        else: 
            if os.path.isfile(cert_key_path):
                shutil.copy2(cert_key_path, shared_cert_key)
        if os.path.isfile(shared_cert_path):
            shutil.copy2(shared_cert_path, cert_path)
        else:
            if os.path.isfile(cert_path):
                shutil.copy2(cert_path, shared_cert_path)
        #check if ca exsit
        cert_ca_path = os.path.join(DATA_VOL, 'ca_download', 'ca.crt')
        shared_ca_path = os.path.join(base_dir, "ha", os.path.basename(cert_ca_path))
        if os.path.isfile(shared_ca_path):
            shutil.copy2(shared_ca_path, cert_ca_path)
        else:
            if os.path.isfile(cert_ca_path):
                shutil.copy2(cert_ca_path, shared_ca_path)
    #check root.crt and priviate_key.pem
    private_key_pem = os.path.join(config_dir, "ui", "private_key.pem")
    root_crt = os.path.join(config_dir, "registry", "root.crt")
    shared_private_key_pem = os.path.join(base_dir, "ha", "private_key.pem")
    shared_root_crt = os.path.join(base_dir, "ha", "root.crt")
    if os.path.isfile(shared_private_key_pem):
        shutil.copy2(shared_private_key_pem, private_key_pem)
    else:
        if os.path.isfile(private_key_pem):
            shutil.copy2(private_key_pem, shared_private_key_pem)
    if os.path.isfile(shared_root_crt):
        shutil.copy2(shared_root_crt, root_crt)
    else:
        if os.path.isfile(root_crt):
            shutil.copy2(root_crt, shared_root_crt)
    #secretkey
    shared_secret_key = os.path.join(base_dir, "ha", "secretkey")
    secretkey_path = rcp.get("configuration", "secretkey_path") 
    secret_key = os.path.join(secretkey_path, "secretkey")
    if os.path.isfile(shared_secret_key):
        shutil.copy2(shared_secret_key, secret_key)
    else:
        if os.path.isfile(secret_key):
            shutil.copy2(secret_key, shared_secret_key)

def get_secret_key(path):
    secret_key = _get_secret(path, "secretkey") 
    if len(secret_key) != 16:
        raise Exception("secret key's length has to be 16 chars, current length: %d" % len(secret_key))
    return secret_key

def get_alias(path):
    alias = _get_secret(path, "defaultalias", length=8)
    return alias

def _get_secret(folder, filename, length=16):
    key_file = os.path.join(folder, filename)
    if os.path.isfile(key_file):
        with open(key_file, 'r') as f:
            key = f.read()
            print("loaded secret from file: %s" % key_file)
        mark_file(key_file)
        return key
    if not os.path.isdir(folder):
        os.makedirs(folder)
    key = ''.join(random.choice(string.ascii_letters+string.digits) for i in range(length))  
    with open(key_file, 'w') as f:
        f.write(key)
        print("Generated and saved secret to file: %s" % key_file)
    mark_file(key_file)
    return key

def prep_conf_dir(root, *name):
    absolute_path = os.path.join(root, *name)
    if not os.path.exists(absolute_path):
        os.makedirs(absolute_path)
    return absolute_path

def render(src, dest, **kw):
    t = Template(open(src, 'r').read())
    with open(dest, 'w') as f:
        f.write(t.substitute(**kw))
    print("Generated configuration file: %s" % dest)

base_dir = os.path.dirname(__file__)
config_dir = os.path.join(base_dir, "common/config")
templates_dir = os.path.join(base_dir, "common/templates")
def delfile(src):
    if os.path.isfile(src):
        try:
            os.remove(src)
            print("Clearing the configuration file: %s" % src)
        except:
            pass
    elif os.path.isdir(src):
        for item in os.listdir(src):
            itemsrc=os.path.join(src,item)
            delfile(itemsrc)

parser = argparse.ArgumentParser()
parser.add_argument('--conf', dest='cfgfile', default=base_dir+'/harbor.cfg',type=str,help="the path of Harbor configuration file")
parser.add_argument('--with-notary', dest='notary_mode', default=False, action='store_true', help="the Harbor instance is to be deployed with notary")
parser.add_argument('--with-clair', dest='clair_mode', default=False, action='store_true', help="the Harbor instance is to be deployed with clair")
parser.add_argument('--ha', dest='ha_mode', default=False, action='store_true', help="the Harbor instance is to be deployed in HA mode")
parser.add_argument('--yes', dest='yes', default=False, action='store_true', help="Answer yes to all questions")
parser.add_argument('--with-chartmuseum', dest='chart_mode', default=False, action='store_true', help="the Harbor instance is to be deployed with chart repository supporting")
args = parser.parse_args()

delfile(config_dir)
#Read configurations
conf = StringIO.StringIO()
conf.write("[configuration]\n")
conf.write(open(args.cfgfile).read())
conf.seek(0, os.SEEK_SET)
rcp = ConfigParser.RawConfigParser()
rcp.readfp(conf)
validate(rcp, args)

reload_config = rcp.get("configuration", "reload_config") if rcp.has_option(
    "configuration", "reload_config") else "false"
hostname = rcp.get("configuration", "hostname")
protocol = rcp.get("configuration", "ui_url_protocol")
public_url = protocol + "://" + hostname
email_identity = rcp.get("configuration", "email_identity")
email_host = rcp.get("configuration", "email_server")
email_port = rcp.get("configuration", "email_server_port")
email_usr = rcp.get("configuration", "email_username")
email_pwd = rcp.get("configuration", "email_password")
email_from = rcp.get("configuration", "email_from")
email_ssl = rcp.get("configuration", "email_ssl")
email_insecure = rcp.get("configuration", "email_insecure")
harbor_admin_password = rcp.get("configuration", "harbor_admin_password")
auth_mode = rcp.get("configuration", "auth_mode")
ldap_url = rcp.get("configuration", "ldap_url")
# this two options are either both set or unset
if rcp.has_option("configuration", "ldap_searchdn"):
    ldap_searchdn = rcp.get("configuration", "ldap_searchdn")
    ldap_search_pwd = rcp.get("configuration", "ldap_search_pwd")
else:
    ldap_searchdn = ""
    ldap_search_pwd = ""
ldap_basedn = rcp.get("configuration", "ldap_basedn")
# ldap_filter is null by default
if rcp.has_option("configuration", "ldap_filter"):
    ldap_filter = rcp.get("configuration", "ldap_filter")
else:
    ldap_filter = ""
ldap_uid = rcp.get("configuration", "ldap_uid")
ldap_scope = rcp.get("configuration", "ldap_scope")
ldap_timeout = rcp.get("configuration", "ldap_timeout")
ldap_verify_cert = rcp.get("configuration", "ldap_verify_cert")
ldap_group_basedn = rcp.get("configuration", "ldap_group_basedn")
ldap_group_filter = rcp.get("configuration", "ldap_group_filter")
ldap_group_gid = rcp.get("configuration", "ldap_group_gid")
ldap_group_scope = rcp.get("configuration", "ldap_group_scope")
db_password = rcp.get("configuration", "db_password")
db_host = rcp.get("configuration", "db_host")
db_user = rcp.get("configuration", "db_user")
db_port = rcp.get("configuration", "db_port")
self_registration = rcp.get("configuration", "self_registration")
if protocol == "https":
    cert_path = rcp.get("configuration", "ssl_cert")
    cert_key_path = rcp.get("configuration", "ssl_cert_key")
customize_crt = rcp.get("configuration", "customize_crt")
max_job_workers = rcp.get("configuration", "max_job_workers")
token_expiration = rcp.get("configuration", "token_expiration")
proj_cre_restriction = rcp.get("configuration", "project_creation_restriction")
secretkey_path = rcp.get("configuration", "secretkey_path")
if rcp.has_option("configuration", "admiral_url"):
    admiral_url = rcp.get("configuration", "admiral_url")
else:
    admiral_url = ""
clair_db_password = rcp.get("configuration", "clair_db_password")
clair_db_host = rcp.get("configuration", "clair_db_host")
clair_db_port = rcp.get("configuration", "clair_db_port")
clair_db_username = rcp.get("configuration", "clair_db_username")
clair_db = rcp.get("configuration", "clair_db")

uaa_endpoint = rcp.get("configuration", "uaa_endpoint")
uaa_clientid = rcp.get("configuration", "uaa_clientid")
uaa_clientsecret = rcp.get("configuration", "uaa_clientsecret")
uaa_verify_cert = rcp.get("configuration", "uaa_verify_cert")
uaa_ca_cert = rcp.get("configuration", "uaa_ca_cert")

secret_key = get_secret_key(secretkey_path)
log_rotate_count = rcp.get("configuration", "log_rotate_count")
log_rotate_size = rcp.get("configuration", "log_rotate_size")

if rcp.has_option("configuration", "redis_url"):
    redis_url = rcp.get("configuration", "redis_url")
else:
    redis_url = ""

if rcp.has_option("configuration", "skip_reload_env_pattern"):
    skip_reload_env_pattern = rcp.get("configuration", "skip_reload_env_pattern")
else:
    skip_reload_env_pattern = "$^"
storage_provider_name = rcp.get("configuration", "registry_storage_provider_name").strip()
storage_provider_config = rcp.get("configuration", "registry_storage_provider_config").strip()
# yaml requires 1 or more spaces between the key and value
storage_provider_config = storage_provider_config.replace(":", ": ", 1)
ui_secret = ''.join(random.choice(string.ascii_letters+string.digits) for i in range(16))  
jobservice_secret = ''.join(random.choice(string.ascii_letters+string.digits) for i in range(16))

adminserver_config_dir = os.path.join(config_dir,"adminserver")
if not os.path.exists(adminserver_config_dir):
    os.makedirs(os.path.join(config_dir, "adminserver"))

ui_config_dir = prep_conf_dir(config_dir,"ui")
ui_certificates_dir =  prep_conf_dir(ui_config_dir,"certificates")
db_config_dir = prep_conf_dir(config_dir, "db")
job_config_dir = prep_conf_dir(config_dir, "jobservice")
registry_config_dir = prep_conf_dir(config_dir, "registry")
registryctl_config_dir = prep_conf_dir(config_dir, "registryctl")
nginx_config_dir = prep_conf_dir (config_dir, "nginx")
nginx_conf_d = prep_conf_dir(nginx_config_dir, "conf.d")
log_config_dir = prep_conf_dir (config_dir, "log")

adminserver_conf_env = os.path.join(config_dir, "adminserver", "env")
ui_conf_env = os.path.join(config_dir, "ui", "env")
ui_conf = os.path.join(config_dir, "ui", "app.conf")
ui_cert_dir = os.path.join(config_dir, "ui", "certificates")
jobservice_conf = os.path.join(config_dir, "jobservice", "config.yml")
registry_conf = os.path.join(config_dir, "registry", "config.yml")
registryctl_conf_env = os.path.join(config_dir, "registryctl", "env")
registryctl_conf_yml = os.path.join(config_dir, "registryctl", "config.yml")
db_conf_env = os.path.join(config_dir, "db", "env")
job_conf_env = os.path.join(config_dir, "jobservice", "env")
nginx_conf = os.path.join(config_dir, "nginx", "nginx.conf")
cert_dir = os.path.join(config_dir, "nginx", "cert")
log_rotate_config = os.path.join(config_dir, "log", "logrotate.conf") 
adminserver_url = "http://adminserver:8080"
registry_url = "http://registry:5000"
registry_controller_url = "http://registryctl:8080"
ui_url = "http://ui:8080"
token_service_url = "http://ui:8080/service/token"

jobservice_url = "http://jobservice:8080"
clair_url = "http://clair:6060"
notary_url = "http://notary-server:4443"
chart_service_url = "http://chartmuseum:9999"

if len(admiral_url) != 0  and admiral_url != "NA":
#VIC overwrites the data volume path, which by default should be same as the value of secretkey_path
    DATA_VOL = secretkey_path
JOB_LOG_DIR = os.path.join(DATA_VOL, "job_logs")
if not os.path.exists(JOB_LOG_DIR):
    os.makedirs(JOB_LOG_DIR)
mark_file(JOB_LOG_DIR, mode=0o755)

if protocol == "https":
    target_cert_path = os.path.join(cert_dir, os.path.basename(cert_path))
    if not os.path.exists(cert_dir):
        os.makedirs(cert_dir)
    shutil.copy2(cert_path,target_cert_path)
    target_cert_key_path = os.path.join(cert_dir, os.path.basename(cert_key_path))
    shutil.copy2(cert_key_path,target_cert_key_path)
    render(os.path.join(templates_dir, "nginx", "nginx.https.conf"),
            nginx_conf,
            ssl_cert = os.path.join("/etc/nginx/cert", os.path.basename(target_cert_path)),
            ssl_cert_key = os.path.join("/etc/nginx/cert", os.path.basename(target_cert_key_path)))
else:
    render(os.path.join(templates_dir, "nginx", "nginx.http.conf"),
        nginx_conf)
#Use reload_key to avoid reload config after restart harbor
reload_key = ''.join(random.choice(string.ascii_uppercase + string.digits) for _ in range(6)) if reload_config == "true" else ""

ldap_group_admin_dn = rcp.get("configuration", "ldap_group_admin_dn") if rcp.has_option("configuration", "ldap_group_admin_dn") else ""

render(os.path.join(templates_dir, "adminserver", "env"),
        adminserver_conf_env,
        reload_config=reload_config,
        public_url=public_url,
        ui_url=ui_url,
        auth_mode=auth_mode,
        self_registration=self_registration,
        ldap_url=ldap_url,
        ldap_searchdn =ldap_searchdn, 
        ldap_search_pwd =ldap_search_pwd,
        ldap_basedn=ldap_basedn,
        ldap_filter=ldap_filter,
        ldap_uid=ldap_uid,
        ldap_scope=ldap_scope,
        ldap_verify_cert=ldap_verify_cert,
        ldap_timeout=ldap_timeout,
        ldap_group_basedn=ldap_group_basedn,
        ldap_group_filter=ldap_group_filter,
        ldap_group_gid=ldap_group_gid,
        ldap_group_scope=ldap_group_scope,
        ldap_group_admin_dn=ldap_group_admin_dn,
        db_password=db_password,
        db_host=db_host,
        db_user=db_user,
        db_port=db_port,
        email_host=email_host,
        email_port=email_port,
        email_usr=email_usr,
        email_pwd=email_pwd,
        email_ssl=email_ssl,
        email_insecure=email_insecure,
        email_from=email_from,
        email_identity=email_identity,
        harbor_admin_password=harbor_admin_password,
        project_creation_restriction=proj_cre_restriction,
        max_job_workers=max_job_workers,
        ui_secret=ui_secret,
        jobservice_secret=jobservice_secret,
        token_expiration=token_expiration,
        admiral_url=admiral_url,
        with_notary=args.notary_mode,
        with_clair=args.clair_mode,
        clair_db_password=clair_db_password,
        clair_db_host=clair_db_host,
        clair_db_port=clair_db_port,
        clair_db_username=clair_db_username,
        clair_db=clair_db,
        uaa_endpoint=uaa_endpoint,
        uaa_clientid=uaa_clientid,
        uaa_clientsecret=uaa_clientsecret,
        uaa_verify_cert=uaa_verify_cert,
        storage_provider_name=storage_provider_name,
        registry_url=registry_url,
        token_service_url=token_service_url,
        jobservice_url=jobservice_url,
        clair_url=clair_url,
        notary_url=notary_url,
        reload_key=reload_key,
        skip_reload_env_pattern=skip_reload_env_pattern,
<<<<<<< HEAD
        chart_service_url=chart_service_url
=======
        registry_controller_url = registry_controller_url
>>>>>>> 392d95bf
	)

render(os.path.join(templates_dir, "ui", "env"), 
        ui_conf_env, 
        ui_secret=ui_secret,
        jobservice_secret=jobservice_secret,
        redis_url = redis_url,
        adminserver_url = adminserver_url
        )

registry_config_file_ha = "config_ha.yml"
registry_config_file = "config.yml"
if storage_provider_name == "filesystem":
    if not storage_provider_config:
        storage_provider_config = "rootdirectory: /storage"
    elif "rootdirectory:" not in storage_provider_config:
        storage_provider_config = "rootdirectory: /storage" + "," + storage_provider_config
# generate storage configuration section in yaml format
storage_provider_conf_list = [storage_provider_name + ':']
for c in storage_provider_config.split(","):
    storage_provider_conf_list.append(c.strip())
storage_provider_info = ('\n' + ' ' * 4).join(storage_provider_conf_list)
render(os.path.join(templates_dir, "registry", registry_config_file_ha),
    registry_conf,
    storage_provider_info=storage_provider_info,
    public_url=public_url,
    ui_url=ui_url,
    redis_url=redis_url)

render(os.path.join(templates_dir, "registry", registry_config_file),
    registry_conf,
    storage_provider_info=storage_provider_info,
    public_url=public_url,
    ui_url=ui_url,
    redis_url=redis_url)

render(os.path.join(templates_dir, "db", "env"),
        db_conf_env,
        db_password=db_password)

render(os.path.join(templates_dir, "jobservice", "env"),
        job_conf_env,
        ui_secret=ui_secret,
        jobservice_secret=jobservice_secret,
        adminserver_url=adminserver_url)

render(os.path.join(templates_dir, "jobservice", "config.yml"),
        jobservice_conf,
        max_job_workers=max_job_workers,
        redis_url=redis_url)
		
render(os.path.join(templates_dir, "log", "logrotate.conf"),
        log_rotate_config,
        log_rotate_count=log_rotate_count,
		log_rotate_size=log_rotate_size)

render(os.path.join(templates_dir, "registryctl", "env"),
        registryctl_conf_env,
        jobservice_secret=jobservice_secret,
        ui_secret=ui_secret)

shutil.copyfile(os.path.join(templates_dir, "ui", "app.conf"), ui_conf)
shutil.copyfile(os.path.join(templates_dir, "registryctl", "config.yml"), registryctl_conf_yml)
print("Generated configuration file: %s" % ui_conf)

if auth_mode == "uaa_auth":
    if os.path.isfile(uaa_ca_cert):
        if not os.path.isdir(ui_cert_dir):
            os.makedirs(ui_cert_dir)
        ui_uaa_ca = os.path.join(ui_cert_dir, "uaa_ca.pem")
        print("Copying UAA CA cert to %s" % ui_uaa_ca)
        shutil.copyfile(uaa_ca_cert, ui_uaa_ca)
    else:
        print("Can not find UAA CA cert: %s, skip" % uaa_ca_cert)


def validate_crt_subj(dirty_subj):
    subj_list = [item for item in dirty_subj.strip().split("/") \
        if len(item.split("=")) == 2 and len(item.split("=")[1]) > 0]
    return "/" + "/".join(subj_list)

FNULL = open(os.devnull, 'w')

from functools import wraps
def stat_decorator(func):
    @wraps(func)
    def check_wrapper(*args, **kw):
        stat = func(*args, **kw)
        message = "Generated certificate, key file: %s, cert file: %s" % (kw['key_path'], kw['cert_path']) \
                if stat == 0 else "Fail to generate key file: %s, cert file: %s" % (kw['key_path'], kw['cert_path'])
        print(message)
        if stat != 0:
            sys.exit(1)
    return check_wrapper

@stat_decorator
def create_root_cert(subj, key_path="./k.key", cert_path="./cert.crt"):
   rc = subprocess.call(["openssl", "genrsa", "-out", key_path, "4096"], stdout=FNULL, stderr=subprocess.STDOUT)
   if rc != 0:
        return rc
   return subprocess.call(["openssl", "req", "-new", "-x509", "-key", key_path,\
        "-out", cert_path, "-days", "3650", "-subj", subj], stdout=FNULL, stderr=subprocess.STDOUT)

@stat_decorator
def create_cert(subj, ca_key, ca_cert, key_path="./k.key", cert_path="./cert.crt"):
    cert_dir = os.path.dirname(cert_path)
    csr_path = os.path.join(cert_dir, "tmp.csr")
    rc = subprocess.call(["openssl", "req", "-newkey", "rsa:4096", "-nodes","-sha256","-keyout", key_path,\
        "-out", csr_path, "-subj", subj], stdout=FNULL, stderr=subprocess.STDOUT)
    if rc != 0:
        return rc
    return subprocess.call(["openssl", "x509", "-req", "-days", "3650", "-in", csr_path, "-CA", \
        ca_cert, "-CAkey", ca_key, "-CAcreateserial", "-out", cert_path], stdout=FNULL, stderr=subprocess.STDOUT)

def openssl_installed():
    shell_stat = subprocess.check_call(["which", "openssl"], stdout=FNULL, stderr=subprocess.STDOUT)
    if shell_stat != 0:
        print("Cannot find openssl installed in this computer\nUse default SSL certificate file")
        return False
    return True
        

if customize_crt == 'on' and openssl_installed():
    shell_stat = subprocess.check_call(["which", "openssl"], stdout=FNULL, stderr=subprocess.STDOUT)
    empty_subj = "/"
    private_key_pem = os.path.join(config_dir, "ui", "private_key.pem")
    root_crt = os.path.join(config_dir, "registry", "root.crt")
    create_root_cert(empty_subj, key_path=private_key_pem, cert_path=root_crt)
    mark_file(private_key_pem)
    mark_file(root_crt)
else:
    print("Copied configuration file: %s" % ui_config_dir + "private_key.pem")
    shutil.copyfile(os.path.join(templates_dir, "ui", "private_key.pem"), os.path.join(ui_config_dir, "private_key.pem"))
    print("Copied configuration file: %s" % registry_config_dir + "root.crt")
    shutil.copyfile(os.path.join(templates_dir, "registry", "root.crt"), os.path.join(registry_config_dir, "root.crt"))

if args.notary_mode:
    notary_config_dir = prep_conf_dir(config_dir, "notary")
    notary_temp_dir = os.path.join(templates_dir, "notary") 
    print("Copying sql file for notary DB")
    # if os.path.exists(os.path.join(notary_config_dir, "postgresql-initdb.d")):
    #     shutil.rmtree(os.path.join(notary_config_dir, "postgresql-initdb.d"))
    # shutil.copytree(os.path.join(notary_temp_dir, "postgresql-initdb.d"), os.path.join(notary_config_dir, "postgresql-initdb.d")) 
    if customize_crt == 'on' and openssl_installed():
        try:
            temp_cert_dir = os.path.join(base_dir, "cert_tmp")
            if not os.path.exists(temp_cert_dir):
                os.makedirs(temp_cert_dir)
            ca_subj = "/C=US/ST=California/L=Palo Alto/O=VMware, Inc./OU=Harbor/CN=Self-signed by VMware, Inc."
            cert_subj = "/C=US/ST=California/L=Palo Alto/O=VMware, Inc./OU=Harbor/CN=notarysigner"
            signer_ca_cert = os.path.join(temp_cert_dir, "notary-signer-ca.crt")
            signer_ca_key = os.path.join(temp_cert_dir, "notary-signer-ca.key")
            signer_cert_path = os.path.join(temp_cert_dir, "notary-signer.crt")
            signer_key_path = os.path.join(temp_cert_dir, "notary-signer.key")
            create_root_cert(ca_subj, key_path=signer_ca_key, cert_path=signer_ca_cert)
            create_cert(cert_subj, signer_ca_key, signer_ca_cert, key_path=signer_key_path, cert_path=signer_cert_path)
            print("Copying certs for notary signer")
            shutil.copy2(signer_cert_path, notary_config_dir)
            shutil.copy2(signer_key_path, notary_config_dir)
            shutil.copy2(signer_ca_cert, notary_config_dir)
        finally:
            srl_tmp = os.path.join(os.getcwd(), ".srl")
            if os.path.isfile(srl_tmp):
                os.remove(srl_tmp)
            if os.path.isdir(temp_cert_dir):
                shutil.rmtree(temp_cert_dir, True)
    else:
        print("Copying certs for notary signer")
        shutil.copy2(os.path.join(notary_temp_dir, "notary-signer.crt"), notary_config_dir)
        shutil.copy2(os.path.join(notary_temp_dir, "notary-signer.key"), notary_config_dir)
        shutil.copy2(os.path.join(notary_temp_dir, "notary-signer-ca.crt"), notary_config_dir)
    shutil.copy2(os.path.join(registry_config_dir, "root.crt"), notary_config_dir)
    mark_file(os.path.join(notary_config_dir, "notary-signer.crt"))
    mark_file(os.path.join(notary_config_dir, "notary-signer.key"))
    mark_file(os.path.join(notary_config_dir, "notary-signer-ca.crt"))
    mark_file(os.path.join(notary_config_dir, "root.crt"))
    print("Copying notary signer configuration file")
    #Call render instead of copy so the umask will take effect to mark the file as 0644
    render(os.path.join(notary_temp_dir, "signer-config.postgres.json"), 
        os.path.join(notary_config_dir, "signer-config.postgres.json"))
    render(os.path.join(notary_temp_dir, "server-config.postgres.json"),
        os.path.join(notary_config_dir, "server-config.postgres.json"),
        token_endpoint=public_url)
    print("Copying nginx configuration file for notary")
    shutil.copy2(os.path.join(templates_dir, "nginx", "notary.upstream.conf"), nginx_conf_d)
    render(os.path.join(templates_dir, "nginx", "notary.server.conf"), 
            os.path.join(nginx_conf_d, "notary.server.conf"), 
            ssl_cert = os.path.join("/etc/nginx/cert", os.path.basename(target_cert_path)),
            ssl_cert_key = os.path.join("/etc/nginx/cert", os.path.basename(target_cert_key_path)))

    default_alias = get_alias(secretkey_path)
    render(os.path.join(notary_temp_dir, "signer_env"), os.path.join(notary_config_dir, "signer_env"), alias = default_alias)
    shutil.copy2(os.path.join(notary_temp_dir, "server_env"), notary_config_dir)

if args.clair_mode:
    clair_temp_dir = os.path.join(templates_dir, "clair")
    clair_config_dir = prep_conf_dir(config_dir, "clair")
    if os.path.exists(os.path.join(clair_config_dir, "postgresql-init.d")):
        print("Copying offline data file for clair DB")
        shutil.rmtree(os.path.join(clair_config_dir, "postgresql-init.d"))
    shutil.copytree(os.path.join(clair_temp_dir, "postgresql-init.d"), os.path.join(clair_config_dir, "postgresql-init.d"))
    postgres_env = os.path.join(clair_config_dir, "postgres_env") 
    render(os.path.join(clair_temp_dir, "postgres_env"), postgres_env, password = clair_db_password)
    clair_conf = os.path.join(clair_config_dir, "config.yaml")
    render(os.path.join(clair_temp_dir, "config.yaml"),
            clair_conf,
            password = clair_db_password,
            username = clair_db_username,
            host = clair_db_host,
            port = clair_db_port,
            dbname = clair_db)

# config http proxy for Clair
    http_proxy = rcp.get("configuration", "http_proxy").strip()
    https_proxy = rcp.get("configuration", "https_proxy").strip()
    no_proxy = rcp.get("configuration", "no_proxy").strip()
    clair_env = os.path.join(clair_config_dir, "clair_env")
    render(os.path.join(clair_temp_dir, "clair_env"), clair_env,
           http_proxy = http_proxy,
           https_proxy = https_proxy,
           no_proxy = no_proxy)

if args.ha_mode:
    prepare_ha(rcp, args)

# config chart repository
if args.chart_mode:
    chartm_temp_dir = os.path.join(templates_dir, "chartserver")
    chrtm_config_dir = os.path.join(config_dir, "chartserver")
    chartm_env = os.path.join(config_dir, "chartserver", "env")

    if not os.path.isdir(chrtm_config_dir):
        print ("Create config folder: %s" % chrtm_config_dir)
        os.makedirs(chrtm_config_dir)

    # process redis info
    cache_store = ""
    cache_redis_password = ""
    cache_redis_addr = ""
    cache_redis_db_index = 0
    if redis_url and redis_url.strip():
        cache_store = "redis"
        segments = redis_url.split(',', 3)
        for index, r_cfg in enumerate(segments):
            # the addr:port
            if index == 0:
                cache_redis_addr = r_cfg
            # the password if existing
            elif index == 2:
                cache_redis_password = r_cfg
            # the database index if existing
            elif index == 3:
                cache_redis_db_index = r_cfg
    
    # process storage info
    #default using local file system
    storage_driver = "local"
    # storage provider configurations
    # please be aware that, we do not check the validations of the values for the specified keys
    # convert the configs to config map
    storage_provider_configs = storage_provider_config.split(",")
    storgae_provider_confg_map = {}
    storage_provider_config_options = []

    for k_v in storage_provider_configs:
        if len(k_v) > 0:
            kvs = k_v.split(": ") # add space suffix to avoid existing ":" in the value
            if len(kvs) == 2:
                #key must not be empty
                if kvs[0].strip() != "":
                    storgae_provider_confg_map[kvs[0].strip()] = kvs[1].strip()

    if storage_provider_name == "s3":
        # aws s3 storage
        storage_driver = "amazon"
        storage_provider_config_options.append("STORAGE_AMAZON_BUCKET=%s" % storgae_provider_confg_map.get("bucket", ""))
        storage_provider_config_options.append("STORAGE_AMAZON_PREFIX=%s" % storgae_provider_confg_map.get("rootdirectory", ""))
        storage_provider_config_options.append("STORAGE_AMAZON_REGION=%s" % storgae_provider_confg_map.get("region", ""))
        storage_provider_config_options.append("STORAGE_AMAZON_ENDPOINT=%s" % storgae_provider_confg_map.get("regionendpoint", ""))
    elif storage_provider_name == "gcs":
        # google cloud storage
        storage_driver = "google"
        storage_provider_config_options.append("STORAGE_GOOGLE_BUCKET=%s" % storgae_provider_confg_map.get("bucket", ""))
        storage_provider_config_options.append("STORAGE_GOOGLE_PREFIX=%s" % storgae_provider_confg_map.get("rootdirectory", ""))
    elif storage_provider_name == "azure":
        # azure storage
        storage_driver = "microsoft"
        storage_provider_config_options.append("STORAGE_MICROSOFT_CONTAINER=%s" % storgae_provider_confg_map.get("container", ""))
        storage_provider_config_options.append("STORAGE_MICROSOFT_PREFIX=/azure/harbor/charts")
    elif storage_provider_name == "swift":
        # open stack swift
        storage_driver = "openstack"
        storage_provider_config_options.append("STORAGE_OPENSTACK_CONTAINER=%s" % storgae_provider_confg_map.get("container", ""))
        storage_provider_config_options.append("STORAGE_OPENSTACK_PREFIX=%s" % storgae_provider_confg_map.get("rootdirectory", ""))
        storage_provider_config_options.append("STORAGE_OPENSTACK_REGION=%s" % storgae_provider_confg_map.get("region", ""))
    elif storage_provider_name == "oss":
        # aliyun OSS
        storage_driver = "alibaba"
        storage_provider_config_options.append("STORAGE_ALIBABA_BUCKET=%s" % storgae_provider_confg_map.get("bucket", ""))
        storage_provider_config_options.append("STORAGE_ALIBABA_PREFIX=%s" % storgae_provider_confg_map.get("rootdirectory", ""))
        storage_provider_config_options.append("STORAGE_ALIBABA_ENDPOINT=%s" % storgae_provider_confg_map.get("endpoint", ""))
    else:
        # use local file system
        storage_provider_config_options.append("STORAGE_LOCAL_ROOTDIR=/chart_storage")

    # generate storage provider configuration
    all_storage_provider_configs = ('\n').join(storage_provider_config_options)

    render(os.path.join(chartm_temp_dir, "env"),
        chartm_env,
        cache_store=storage_driver,
        cache_redis_addr=cache_redis_addr,
        cache_redis_password=cache_redis_password,
        cache_redis_db_index=cache_redis_db_index,
        ui_secret=ui_secret,
        storage_driver=storage_driver,
        all_storage_driver_configs=all_storage_provider_configs)

    
FNULL.close()
print("The configuration files are ready, please use docker-compose to start the service.")<|MERGE_RESOLUTION|>--- conflicted
+++ resolved
@@ -421,11 +421,8 @@
         notary_url=notary_url,
         reload_key=reload_key,
         skip_reload_env_pattern=skip_reload_env_pattern,
-<<<<<<< HEAD
         chart_service_url=chart_service_url
-=======
         registry_controller_url = registry_controller_url
->>>>>>> 392d95bf
 	)
 
 render(os.path.join(templates_dir, "ui", "env"), 
