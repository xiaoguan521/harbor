// Copyright Project Harbor Authors
//
// Licensed under the Apache License, Version 2.0 (the "License");
// you may not use this file except in compliance with the License.
// You may obtain a copy of the License at
//
//    http://www.apache.org/licenses/LICENSE-2.0
//
// Unless required by applicable law or agreed to in writing, software
// distributed under the License is distributed on an "AS IS" BASIS,
// WITHOUT WARRANTIES OR CONDITIONS OF ANY KIND, either express or implied.
// See the License for the specific language governing permissions and
// limitations under the License.

package retention

import (
	"fmt"
	"github.com/goharbor/harbor/src/pkg/retention/dep"
	"github.com/goharbor/harbor/src/pkg/retention/policy/lwp"

	"github.com/goharbor/harbor/src/common/utils"
	"github.com/goharbor/harbor/src/common/utils/log"
	"github.com/goharbor/harbor/src/pkg/project"
	"github.com/goharbor/harbor/src/pkg/repository"
	"github.com/goharbor/harbor/src/pkg/retention/policy"
	"github.com/goharbor/harbor/src/pkg/retention/res"
	"github.com/goharbor/harbor/src/pkg/retention/res/selectors"
	"github.com/pkg/errors"
)

<<<<<<< HEAD
// TODO init the client
var (
	client dep.Client
	mgr    Manager
)

=======
>>>>>>> 8894d66b
// Launcher provides function to launch the async jobs to run retentions based on the provided policy.
type Launcher interface {
	// Launch async jobs for the retention policy
	// A separate job will be launched for each repository
	//
	//  Arguments:
	//   policy *policy.Metadata: the policy info
	//   executionID int64      : the execution ID
	//
	//  Returns:
	//   int64               : the count of tasks
	//   error               : common error if any errors occurred
	Launch(policy *policy.Metadata, executionID int64) (int64, error)
}

// NewLauncher returns an instance of Launcher
func NewLauncher(projectMgr project.Manager, repositoryMgr repository.Manager,
	retentionMgr Manager, retentionClient Client) Launcher {
	return &launcher{
		projectMgr:      projectMgr,
		repositoryMgr:   repositoryMgr,
		retentionMgr:    retentionMgr,
		retentionClient: retentionClient,
	}
}

type launcher struct {
	retentionMgr    Manager
	retentionClient Client
	projectMgr      project.Manager
	repositoryMgr   repository.Manager
}

type jobData struct {
	repository *res.Repository
	policy     *lwp.Metadata
	taskID     int64
}

func (l *launcher) Launch(ply *policy.Metadata, executionID int64) (int64, error) {
	if ply == nil {
		return 0, launcherError(fmt.Errorf("the policy is nil"))
	}
	// no rules, return directly
	if len(ply.Rules) == 0 {
		return 0, nil
	}
	scope := ply.Scope
	if scope == nil {
		return 0, launcherError(fmt.Errorf("the scope of policy is nil"))
	}

	repositoryRules := make(map[res.Repository]*lwp.Metadata, 0)
	level := scope.Level
	var projectCandidates []*res.Candidate
	var err error
	if level == "system" {
		// get projects
		projectCandidates, err = getProjects(l.projectMgr)
		if err != nil {
			return 0, launcherError(err)
		}
	}

	for _, rule := range ply.Rules {
		switch level {
		case "system":
			// filter projects according to the project selectors
			for _, projectSelector := range rule.ScopeSelectors["project"] {
				selector, err := selectors.Get(projectSelector.Kind, projectSelector.Decoration,
					projectSelector.Pattern)
				if err != nil {
					return 0, launcherError(err)
				}
				projectCandidates, err = selector.Select(projectCandidates)
				if err != nil {
					return 0, launcherError(err)
				}
			}
		case "project":
			projectCandidates = append(projectCandidates, &res.Candidate{
				NamespaceID: scope.Reference,
			})
		}

		var repositoryCandidates []*res.Candidate
		// get repositories of projects
		for _, projectCandidate := range projectCandidates {
			repositories, err := getRepositories(l.projectMgr, l.repositoryMgr, projectCandidate.NamespaceID)
			if err != nil {
				return 0, launcherError(err)
			}
			repositoryCandidates = append(repositoryCandidates, repositories...)
		}
		// filter repositories according to the repository selectors
		for _, repositorySelector := range rule.ScopeSelectors["repository"] {
			selector, err := selectors.Get(repositorySelector.Kind, repositorySelector.Decoration,
				repositorySelector.Pattern)
			if err != nil {
				return 0, launcherError(err)
			}
			repositoryCandidates, err = selector.Select(repositoryCandidates)
			if err != nil {
				return 0, launcherError(err)
			}
		}

		for _, repositoryCandidate := range repositoryCandidates {
			repository := res.Repository{
				Namespace: repositoryCandidate.Namespace,
				Name:      repositoryCandidate.Repository,
				Kind:      repositoryCandidate.Kind,
			}
			if repositoryRules[repository] == nil {
				repositoryRules[repository] = &lwp.Metadata{
					Algorithm: ply.Algorithm,
				}
			}
			repositoryRules[repository].Rules = append(repositoryRules[repository].Rules, &rule)
		}
	}
	// no tasks need to be submitted
	if len(repositoryRules) == 0 {
		return 0, nil
	}

	// create task records
	jobDatas := []*jobData{}
	for repository, policy := range repositoryRules {
		taskID, err := l.retentionMgr.CreateTask(&Task{
			ExecutionID: executionID,
		})
		if err != nil {
			return 0, launcherError(err)
		}
		jobDatas = append(jobDatas, &jobData{
			repository: &repository,
			policy:     policy,
			taskID:     taskID,
		})
	}

	allFailed := true
	for _, jobData := range jobDatas {
		_, err := l.retentionClient.SubmitTask(jobData.taskID, jobData.repository, jobData.policy)
		if err != nil {
			log.Error(launcherError(fmt.Errorf("failed to submit task %d: %v", jobData.taskID, err)))
			continue
		}
		allFailed = false
	}
	if allFailed {
		return 0, launcherError(fmt.Errorf("all tasks failed"))
	}
	return int64(len(jobDatas)), nil
}

func launcherError(err error) error {
	return errors.Wrap(err, "launcher")
}

func getProjects(projectMgr project.Manager) ([]*res.Candidate, error) {
	projects, err := projectMgr.List()
	if err != nil {
		return nil, err
	}
	var candidates []*res.Candidate
	for _, project := range projects {
		candidates = append(candidates, &res.Candidate{
			NamespaceID: project.ProjectID,
			Namespace:   project.Name,
		})
	}
	return candidates, nil
}

func getRepositories(projectMgr project.Manager, repositoryMgr repository.Manager, projectID int64) ([]*res.Candidate, error) {
	var candidates []*res.Candidate
	project, err := projectMgr.Get(projectID)
	if err != nil {
		return nil, err
	}
	// get image repositories
	imageRepositories, err := repositoryMgr.ListImageRepositories(projectID)
	if err != nil {
		return nil, err
	}
	for _, repository := range imageRepositories {
		namespace, repo := utils.ParseRepository(repository.Name)
		candidates = append(candidates, &res.Candidate{
			Namespace:  namespace,
			Repository: repo,
			Kind:       "image",
		})
	}
	// get chart repositories
	chartRepositories, err := repositoryMgr.ListChartRepositories(projectID)
	for _, repository := range chartRepositories {
		candidates = append(candidates, &res.Candidate{
			Namespace:  project.Name,
			Repository: repository.Name,
			Kind:       "chart",
		})
	}
	return candidates, nil
}<|MERGE_RESOLUTION|>--- conflicted
+++ resolved
@@ -16,28 +16,20 @@
 
 import (
 	"fmt"
-	"github.com/goharbor/harbor/src/pkg/retention/dep"
+
 	"github.com/goharbor/harbor/src/pkg/retention/policy/lwp"
 
 	"github.com/goharbor/harbor/src/common/utils"
 	"github.com/goharbor/harbor/src/common/utils/log"
 	"github.com/goharbor/harbor/src/pkg/project"
 	"github.com/goharbor/harbor/src/pkg/repository"
+	"github.com/goharbor/harbor/src/pkg/retention/dep"
 	"github.com/goharbor/harbor/src/pkg/retention/policy"
 	"github.com/goharbor/harbor/src/pkg/retention/res"
 	"github.com/goharbor/harbor/src/pkg/retention/res/selectors"
 	"github.com/pkg/errors"
 )
 
-<<<<<<< HEAD
-// TODO init the client
-var (
-	client dep.Client
-	mgr    Manager
-)
-
-=======
->>>>>>> 8894d66b
 // Launcher provides function to launch the async jobs to run retentions based on the provided policy.
 type Launcher interface {
 	// Launch async jobs for the retention policy
@@ -55,7 +47,7 @@
 
 // NewLauncher returns an instance of Launcher
 func NewLauncher(projectMgr project.Manager, repositoryMgr repository.Manager,
-	retentionMgr Manager, retentionClient Client) Launcher {
+	retentionMgr Manager, retentionClient dep.Client) Launcher {
 	return &launcher{
 		projectMgr:      projectMgr,
 		repositoryMgr:   repositoryMgr,
@@ -66,7 +58,7 @@
 
 type launcher struct {
 	retentionMgr    Manager
-	retentionClient Client
+	retentionClient dep.Client
 	projectMgr      project.Manager
 	repositoryMgr   repository.Manager
 }
@@ -146,17 +138,17 @@
 		}
 
 		for _, repositoryCandidate := range repositoryCandidates {
-			repository := res.Repository{
+			reposit := res.Repository{
 				Namespace: repositoryCandidate.Namespace,
 				Name:      repositoryCandidate.Repository,
 				Kind:      repositoryCandidate.Kind,
 			}
-			if repositoryRules[repository] == nil {
-				repositoryRules[repository] = &lwp.Metadata{
+			if repositoryRules[reposit] == nil {
+				repositoryRules[reposit] = &lwp.Metadata{
 					Algorithm: ply.Algorithm,
 				}
 			}
-			repositoryRules[repository].Rules = append(repositoryRules[repository].Rules, &rule)
+			repositoryRules[reposit].Rules = append(repositoryRules[reposit].Rules, &rule)
 		}
 	}
 	// no tasks need to be submitted
@@ -165,8 +157,8 @@
 	}
 
 	// create task records
-	jobDatas := []*jobData{}
-	for repository, policy := range repositoryRules {
+	jobDatas := make([]*jobData, 0)
+	for repo, p := range repositoryRules {
 		taskID, err := l.retentionMgr.CreateTask(&Task{
 			ExecutionID: executionID,
 		})
@@ -174,8 +166,8 @@
 			return 0, launcherError(err)
 		}
 		jobDatas = append(jobDatas, &jobData{
-			repository: &repository,
-			policy:     policy,
+			repository: &repo,
+			policy:     p,
 			taskID:     taskID,
 		})
 	}
@@ -205,10 +197,10 @@
 		return nil, err
 	}
 	var candidates []*res.Candidate
-	for _, project := range projects {
+	for _, pro := range projects {
 		candidates = append(candidates, &res.Candidate{
-			NamespaceID: project.ProjectID,
-			Namespace:   project.Name,
+			NamespaceID: pro.ProjectID,
+			Namespace:   pro.Name,
 		})
 	}
 	return candidates, nil
@@ -216,7 +208,7 @@
 
 func getRepositories(projectMgr project.Manager, repositoryMgr repository.Manager, projectID int64) ([]*res.Candidate, error) {
 	var candidates []*res.Candidate
-	project, err := projectMgr.Get(projectID)
+	pro, err := projectMgr.Get(projectID)
 	if err != nil {
 		return nil, err
 	}
@@ -225,8 +217,8 @@
 	if err != nil {
 		return nil, err
 	}
-	for _, repository := range imageRepositories {
-		namespace, repo := utils.ParseRepository(repository.Name)
+	for _, r := range imageRepositories {
+		namespace, repo := utils.ParseRepository(r.Name)
 		candidates = append(candidates, &res.Candidate{
 			Namespace:  namespace,
 			Repository: repo,
@@ -235,10 +227,10 @@
 	}
 	// get chart repositories
 	chartRepositories, err := repositoryMgr.ListChartRepositories(projectID)
-	for _, repository := range chartRepositories {
+	for _, r := range chartRepositories {
 		candidates = append(candidates, &res.Candidate{
-			Namespace:  project.Name,
-			Repository: repository.Name,
+			Namespace:  pro.Name,
+			Repository: r.Name,
 			Kind:       "chart",
 		})
 	}
