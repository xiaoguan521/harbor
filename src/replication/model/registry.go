// Copyright Project Harbor Authors
//
// Licensed under the Apache License, Version 2.0 (the "License");
// you may not use this file except in compliance with the License.
// You may obtain a copy of the License at
//
//    http://www.apache.org/licenses/LICENSE-2.0
//
// Unless required by applicable law or agreed to in writing, software
// distributed under the License is distributed on an "AS IS" BASIS,
// WITHOUT WARRANTIES OR CONDITIONS OF ANY KIND, either express or implied.
// See the License for the specific language governing permissions and
// limitations under the License.

package model

import (
	"time"

	"github.com/goharbor/harbor/src/common/models"
)

// const definition
const (
<<<<<<< HEAD
	RegistryTypeHarbor         RegistryType = "harbor"
	RegistryTypeDockerHub      RegistryType = "docker-hub"
	RegistryTypeDockerRegistry RegistryType = "docker-registry"
	RegistryTypeHuawei         RegistryType = "huawei-SWR"
	RegistryTypeGoogleGcr      RegistryType = "google-gcr"
	RegistryTypeAwsEcr         RegistryType = "aws-ecr"
	RegistryTypeAzureAcr       RegistryType = "azure-acr"
	RegistryTypeAliAcr         RegistryType = "ali-acr"
	RegistryTypeGitLab         RegistryType = "gitlab"
=======
	RegistryTypeHarbor           RegistryType = "harbor"
	RegistryTypeDockerHub        RegistryType = "docker-hub"
	RegistryTypeDockerRegistry   RegistryType = "docker-registry"
	RegistryTypeHuawei           RegistryType = "huawei-SWR"
	RegistryTypeGoogleGcr        RegistryType = "google-gcr"
	RegistryTypeAwsEcr           RegistryType = "aws-ecr"
	RegistryTypeAzureAcr         RegistryType = "azure-acr"
	RegistryTypeAliAcr           RegistryType = "ali-acr"
	RegistryTypeJfrogArtifactory RegistryType = "jfrog-artifactory"
	RegistryTypeQuayio           RegistryType = "quay-io"
>>>>>>> 64472947

	RegistryTypeHelmHub RegistryType = "helm-hub"

	FilterStyleTypeText  = "input"
	FilterStyleTypeRadio = "radio"
	FilterStyleTypeList  = "list"
)

// RegistryType indicates the type of registry
type RegistryType string

// CredentialType represents the supported credential types
// e.g: u/p, OAuth token
type CredentialType string

// const definitions
const (
	// CredentialTypeBasic indicates credential by user name, password
	CredentialTypeBasic = "basic"
	// CredentialTypeOAuth indicates credential by OAuth token
	CredentialTypeOAuth = "oauth"
	// CredentialTypeSecret is only used by the communication of Harbor internal components
	CredentialTypeSecret = "secret"
)

// Credential keeps the access key and/or secret for the related registry
type Credential struct {
	// Type of the credential
	Type CredentialType `json:"type"`
	// The key of the access account, for OAuth token, it can be empty
	AccessKey string `json:"access_key"`
	// The secret or password for the key
	AccessSecret string `json:"access_secret"`
}

// HealthStatus describes whether a target is healthy or not
type HealthStatus string

const (
	// Healthy indicates registry is healthy
	Healthy = "healthy"
	// Unhealthy indicates registry is unhealthy
	Unhealthy = "unhealthy"
	// Unknown indicates health status of registry is unknown
	Unknown = "unknown"
)

// TODO add validation for Registry

// Registry keeps the related info of registry
// Data required for the secure access way is not contained here.
// DAO layer is not considered here
type Registry struct {
	ID          int64        `json:"id"`
	Name        string       `json:"name"`
	Description string       `json:"description"`
	Type        RegistryType `json:"type"`
	URL         string       `json:"url"`
	// TokenServiceURL is only used for local harbor instance to
	// avoid the requests passing through the external proxy for now
	TokenServiceURL string      `json:"token_service_url"`
	Credential      *Credential `json:"credential"`
	Insecure        bool        `json:"insecure"`
	Status          string      `json:"status"`
	CreationTime    time.Time   `json:"creation_time"`
	UpdateTime      time.Time   `json:"update_time"`
}

// RegistryQuery defines the query conditions for listing registries
type RegistryQuery struct {
	// Name is name of the registry to query
	Name string
	// Pagination specifies the pagination
	Pagination *models.Pagination
}

// FilterStyle ...
type FilterStyle struct {
	Type   FilterType `json:"type"`
	Style  string     `json:"style"`
	Values []string   `json:"values,omitempty"`
}

// RegistryInfo provides base info and capability declarations of the registry
type RegistryInfo struct {
	Type                     RegistryType   `json:"type"`
	Description              string         `json:"description"`
	SupportedResourceTypes   []ResourceType `json:"-"`
	SupportedResourceFilters []*FilterStyle `json:"supported_resource_filters"`
	SupportedTriggers        []TriggerType  `json:"supported_triggers"`
}<|MERGE_RESOLUTION|>--- conflicted
+++ resolved
@@ -22,17 +22,6 @@
 
 // const definition
 const (
-<<<<<<< HEAD
-	RegistryTypeHarbor         RegistryType = "harbor"
-	RegistryTypeDockerHub      RegistryType = "docker-hub"
-	RegistryTypeDockerRegistry RegistryType = "docker-registry"
-	RegistryTypeHuawei         RegistryType = "huawei-SWR"
-	RegistryTypeGoogleGcr      RegistryType = "google-gcr"
-	RegistryTypeAwsEcr         RegistryType = "aws-ecr"
-	RegistryTypeAzureAcr       RegistryType = "azure-acr"
-	RegistryTypeAliAcr         RegistryType = "ali-acr"
-	RegistryTypeGitLab         RegistryType = "gitlab"
-=======
 	RegistryTypeHarbor           RegistryType = "harbor"
 	RegistryTypeDockerHub        RegistryType = "docker-hub"
 	RegistryTypeDockerRegistry   RegistryType = "docker-registry"
@@ -43,7 +32,7 @@
 	RegistryTypeAliAcr           RegistryType = "ali-acr"
 	RegistryTypeJfrogArtifactory RegistryType = "jfrog-artifactory"
 	RegistryTypeQuayio           RegistryType = "quay-io"
->>>>>>> 64472947
+	RegistryTypeGitLab           RegistryType = "gitlab"
 
 	RegistryTypeHelmHub RegistryType = "helm-hub"
 
