--- conflicted
+++ resolved
@@ -27,7 +27,7 @@
 	"github.com/goharbor/harbor/src/jobservice/logger"
 
 	"github.com/goharbor/harbor/src/pkg/scan/api/scan"
-	"github.com/goharbor/harbor/src/pkg/scan/rest/v1"
+	v1 "github.com/goharbor/harbor/src/pkg/scan/rest/v1"
 
 	"github.com/docker/distribution/manifest/schema1"
 	"github.com/docker/distribution/manifest/schema2"
@@ -301,7 +301,6 @@
 	}
 
 	for _, t := range tags {
-<<<<<<< HEAD
 		image := fmt.Sprintf("%s:%s", repoName, t)
 		if err = dao.DeleteLabelsOfResource(common.ResourceTypeImage, image); err != nil {
 			ra.SendInternalServerError(fmt.Errorf("failed to delete labels of image %s: %v", image, err))
@@ -314,23 +313,10 @@
 		}
 
 		if err = rc.DeleteManifest(digests[t]); err != nil {
-=======
-		if err = rc.DeleteTag(t); err != nil {
-			if regErr, ok := err.(*commonhttp.Error); ok {
-				if regErr.Code == http.StatusNotFound {
-					continue
-				}
-			}
->>>>>>> 4dcd323b
 			ra.ParseAndHandleError(fmt.Sprintf("failed to delete tag %s", t), err)
 			return
 		}
 		log.Infof("delete tag: %s:%s", repoName, t)
-		image := fmt.Sprintf("%s:%s", repoName, t)
-		if err = dao.DeleteLabelsOfResource(common.ResourceTypeImage, image); err != nil {
-			ra.SendInternalServerError(fmt.Errorf("failed to delete labels of image %s: %v", image, err))
-			return
-		}
 
 		go func(tag string) {
 			e := &event.Event{
@@ -988,7 +974,7 @@
 	}
 
 	if !ra.SecurityCtx.IsAuthenticated() {
-		ra.SendUnAuthorizedError(errors.New("Unauthorized"))
+		ra.SendUnAuthorizedError(errors.New("unauthorized"))
 		return
 	}
 
